/**
 * External dependencies
 */
import { mount } from 'enzyme';

/**
 * Internal dependencies
 */
import Slot from '../slot';
import Fill from '../fill';
import Provider from '../provider';

/**
 * WordPress Dependencies
 */
import { Component } from '@wordpress/element';

class Filler extends Component {
	constructor() {
		super( ...arguments );

		this.state = {
			num: 1,
		};
	}
	render() {
		return [
			<button key="1" type="button" onClick={ () => this.setState( { num: this.state.num + 1 } ) } />,
			<Fill name={ this.props.name } key="2">{ this.props.text || this.state.num.toString() }</Fill>,
		];
	}
}

describe( 'Slot', () => {
	it( 'should render empty Fills', () => {
		const element = mount(
			<Provider>
				<Slot name="chicken" />
				<Fill name="chicken" />
			</Provider>
		);

		expect( element.find( 'Slot > div' ).html() ).toBe( '<div></div>' );
	} );

	it( 'should render a string Fill', () => {
		const element = mount(
			<Provider>
				<Slot name="chicken" />
				<Fill name="chicken">
					content
				</Fill>
			</Provider>
		);

		expect( element.find( 'Slot > div' ).html() ).toBe( '<div>content</div>' );
	} );

	it( 'should render a Fill containing an element', () => {
		const element = mount(
			<Provider>
				<Slot name="chicken" />
				<Fill name="chicken">
					<span />
				</Fill>
			</Provider>
		);

		expect( element.find( 'Slot > div' ).html() ).toBe( '<div><span></span></div>' );
	} );

	it( 'should render a Fill containing an array', () => {
		const element = mount(
			<Provider>
				<Slot name="chicken" />
				<Fill name="chicken">
					{ [ <span key="1" />, <div key="2" />, 'text' ] }
				</Fill>
			</Provider>
		);

		expect( element.find( 'Slot > div' ).html() ).toBe( '<div><span></span><div></div>text</div>' );
	} );

	it( 'calls the functions passed as the Slot\'s fillProps in the Fill', () => {
		const onClose = jest.fn();

		const element = mount(
			<Provider>
<<<<<<< HEAD
				<Slot name="chicken" fillProps={ { onClose: onClose } } />
=======
				<Slot name="chicken" fillProps={ { onClose: onClose, onOpen: onOpen } } />
>>>>>>> 72d85b58
				<Fill name="chicken">
					{ ( props ) => {
						return (
							<button onClick={ props.onClose }>Click me</button>
						);
					} }
				</Fill>
			</Provider>
		);

		console.log( element.html() );

		element.find( 'button' ).simulate( 'click' );

		expect( onClose ).toHaveBeenCalled();
	} );

	it( 'should re-render Slot when not bubbling virtually', () => {
		const element = mount(
			<Provider>
				<Slot name="egg" />
				<Filler name="egg" />
			</Provider>
		);

		expect( element.find( 'Slot > div' ).html() ).toBe( '<div>1</div>' );

		element.find( 'button' ).simulate( 'click' );

		expect( element.find( 'Slot > div' ).html() ).toBe( '<div>2</div>' );
	} );

	it( 'should render in expected order', () => {
		const element = mount(
			<Provider>
				<Slot name="egg" key="slot" />
			</Provider>
		);

		element.setProps( {
			children: [
				<Slot name="egg" key="slot" />,
				<Filler name="egg" key="first" text="first" />,
				<Filler name="egg" key="second" text="second" />,
			],
		} );

		element.setProps( {
			children: [
				<Slot name="egg" key="slot" />,
				<Filler name="egg" key="second" text="second" />,
			],
		} );

		element.setProps( {
			children: [
				<Slot name="egg" key="slot" />,
				<Filler name="egg" key="first" text="first" />,
				<Filler name="egg" key="second" text="second" />,
			],
		} );

		expect( element.find( 'Slot > div' ).html() ).toBe( '<div>firstsecond</div>' );
	} );
} );<|MERGE_RESOLUTION|>--- conflicted
+++ resolved
@@ -87,11 +87,7 @@
 
 		const element = mount(
 			<Provider>
-<<<<<<< HEAD
 				<Slot name="chicken" fillProps={ { onClose: onClose } } />
-=======
-				<Slot name="chicken" fillProps={ { onClose: onClose, onOpen: onOpen } } />
->>>>>>> 72d85b58
 				<Fill name="chicken">
 					{ ( props ) => {
 						return (
@@ -101,8 +97,6 @@
 				</Fill>
 			</Provider>
 		);
-
-		console.log( element.html() );
 
 		element.find( 'button' ).simulate( 'click' );
 
