1.27.0
------
<<<<<<< HEAD
* Block Editor: Add dialog for mentioning other users in your post
=======
* Prefill caption for image blocks when available on the Media library
* New block: Buttons. From now you’ll be able to add the individual Button block only inside the Buttons block
>>>>>>> 6d7a9952

1.26.0
------
* [iOS] Disable ripple effect in all BottomSheet's controls.
* [Android] Disable ripple effect for Slider control
* New block: Columns
* New starter page template: Blog
* Make Starter Page Template picker buttons visible only when the screen height is enough
* Fix a bug which caused to show URL settings modal randomly when changing the device orientation multiple times during the time Starter Page Template Preview is open

1.25.0
------
* New block: Cover
* [Android] Dark Mode
* [Android] Improve icon on the "Take a Video" media option
* Removed the dimming effect on unselected blocks
* [iOS] Add alignment options for heading block
* Implemented dropdown toolbar for alignment toolbar in Heading, Paragraph, Image, MediaText blocks
* Block Editor: When editing link settings, tapping the keyboard return button now closes the settings panel as well as closing the keyboard.
* [Android] Show an "Edit" button overlay on selected image blocks

1.24.0
------
* New block: Latest Posts
* Fix Quote block's left border not being visible in Dark Mode
* Added Starter Page Templates: when you create a new page, we now show you a few templates to get started more quickly.
* Fix crash when pasting HTML content with embeded images on paragraphs

1.23.0
------
* New block: Group
* Add support for upload options in Gallery block
* Add support for size options in the Image block
* New block: Button
* Add scroll support inside block picker and block settings
* [Android] Fix issue preventing correct placeholder image from displaying during image upload
* [iOS] Fix diplay of large numbers on ordered lists
* Fix issue where adding emojis to the post title add strong HTML elements to the title of the post
* [iOS] Fix issue where alignment of paragraph blocks was not always being respected when splitting the paragraph or reading the post's html content.
* We’ve introduced a new toolbar that floats above the block you’re editing, which makes navigating your blocks easier — especially complex ones.

1.22.0
------
* Make inserter to show options on long-press to add before/after
* Retry displaying image when connectivity restores
* [iOS] Show an "Edit" button overlay on selected image blocks
* [Android] Fix blank post when sharing media from another app
* Add support for image size options in the gallery block
* Fix issue that sometimes prevented merging paragraph blocks

1.21.0
------
* Reduced padding around text on Rich Text based blocks.
* [Android] Improved stability on very long posts.

1.20.0
------
* Fix bug where image placeholders would sometimes not be shown
* Fix crash on undo
* Style fixes on the navigation UI
* [iOS] Fix focus issue
* New block: Shortcode. You can now create and edit Shortcode blocks in the editor.

1.19.0
------
* Add support for changing Settings in List Block.
* [iOS] Fix crash dismissing bottom-sheet after device rotation.
* [Android] Add support for Preformatted block.
* New block: Gallery. You can now create image galleries using WordPress Media library. Upload feature is coming soon.
* Add support for Video block settings

1.18.0
------
* [iOS] Added native fullscreen preview when clicking image from Image Block
* New block: Spacer

1.17.0
------
* Include block title in Unsupported block's UI
* Show new-block-indicator when no blocks at all and when at the last block
* Use existing links in the clipboard to prefill url field when inserting new link.
* Media & Text block alignment options
* Add alignment controls for paragraph blocks
* [iOS] Fix issue where the keyboard would not capitalize sentences correctly on some cases.
* [iOS] Support for Pexels image library
* [Android] Added native fullscreen preview when clicking image from Image Block
* [iOS] Add support for Preformatted block.
* [Android] Fix issue when removing image/page break block crashes the app

1.16.1
------
* [iOS] Fix tap on links bug that reappear on iOS 13.2

1.16.0
------
* [Android] Add support for pexels images
* Add left, center, and right image alignment controls
1.15.3
------
* [iOS] Fix a layout bug in RCTAztecView in iOS 13.2

1.15.2
------
* Fix issue when copy/paste photos from other apps, was not inserting an image on the post.
* Fix issue where the block inserter layout wasn't correct after device rotation.

1.15.0
------
* Fix issue when multiple media selection adds only one image or video block on Android
* Fix issue when force Touch app shortcut doesn't work properly selecting "New Photo Post" on iOS
* Add Link Target (Open in new tab) to Image Block.
* [iOS] DarkMode improvements.
* [iOS] Update to iOS 11 and Swift 5
* New block: Media & Text

1.14.0
------
* Fix a bug on iOS 13.0 were tapping on a link opens Safari
* Fix a link editing issue, where trying to add a empty link at the start of another link would remove the existing link.
* Fix missing content on long posts in html mode on Android

1.12.0
------
* Add rich text styling to video captions
* Prevent keyboard dismissal when switching between caption and text block on Android
* Blocks that would be replaced are now hidden when add block bottom sheet displays
* Tapping on empty editor area now always inserts new block at end of post

1.11.0
------
* Toolbar scroll position now resets when its content changes.
* Dark Mode for iOS.

1.10.0
------
* Adding a block from the post title now shows the add block here indicator.
* Deselect post title any time a block is added
* Fix loss of center alignment in image captions on Android

1.9.0
------
* Enable video block on Android platform
* Tapping on an empty editor area will create a new paragraph block
* Fix content loss issue when loading unsupported blocks containing inner blocks.
* Adding a block from the Post Title now inserts the block at the top of the Post.

1.8.0
------
* Fix pasting simple text on Post Title
* Remove editable empty line after list on the List block
* Performance improvements on rich text editing

1.7.0
------
* Fixed keyboard flickering issue after pressing Enter repeatedly on the Post Title.
* New blocks are available: video/quote/more

1.6.0
------
* Fixed issue with link settings where “Open in New Tab” was always OFF on open.
* Added UI to display a warning when a block has invalid content.<|MERGE_RESOLUTION|>--- conflicted
+++ resolved
@@ -1,11 +1,8 @@
 1.27.0
 ------
-<<<<<<< HEAD
 * Block Editor: Add dialog for mentioning other users in your post
-=======
 * Prefill caption for image blocks when available on the Media library
 * New block: Buttons. From now you’ll be able to add the individual Button block only inside the Buttons block
->>>>>>> 6d7a9952
 
 1.26.0
 ------
