--- conflicted
+++ resolved
@@ -1,20 +1,11 @@
 exports.shortText = `Rock music approaches at high velocity.`;
 
-<<<<<<< HEAD
-exports.mediumText = `Lorem ipsum dolor sit amet, consectetur adipiscing elit. Etiam luctus velit et nunc tristique, ut tincidunt ipsum placerat. Maecenas placerat nec elit sit amet vulputate.`;
-
-exports.longText = `Lorem ipsum dolor sit amet, consectetur adipiscing elit. Etiam luctus velit et nunc tristique, ut tincidunt ipsum placerat. Maecenas placerat nec elit sit amet vulputate. 
-Nam suscipit dolor eu arcu efficitur, nec faucibus sapien ullamcorper. Etiam nibh risus, tincidunt quis purus a, dictum porta dui. Phasellus lacinia iaculis odio, et eleifend d
-Nullam suscipit volutpat velit eget varius. Etiam diam ex, finibus eu turpis a, semper tempus ante. Vestibulum quis elit et felis sagittis mollis.
-Nullam porta aliquam nisi, eu dapibus mauris dignissim at. Praesent ut congue sem. Nullam a rhoncus metus.`;
-=======
 exports.mediumText = `The finer continuum interprets the polynomial rabbit. When can the geology cheat? An astronomer runs. Should a communist consent?`;
 
 exports.longText = `Beneath the busy continuum blinks the ineffective husband. Why a metric bow outside the official subway? How can the prompt crop exhaust his tree? The sample rolls! After an across gasp overflows the ethical attorney. A riot pilots an excess goldfish. 
 Does this chord crowd my emptied search? A theory bubbles under the cartoon. The discontinued speaker cracks every thick epic. Its extraordinary twin shifts behind the listener. An enlightened specimen stalls. The weapon apologizes?
 The finer continuum interprets the polynomial rabbit. When can the geology cheat? An astronomer runs. Should a communist consent?
 A parody guns the suffering pipeline. How does the sliced device amuse the tutorial? When will the beating companion dispose our average? The skull complains? An ink irons a paranoid into the earned juvenile.`;
->>>>>>> 1ee74d80
 
 exports.listItem1 = `Milk`;
 exports.listItem2 = `Honey`;
@@ -28,9 +19,7 @@
 <!-- wp:paragraph -->
 <p></p>
 <!-- /wp:paragraph -->`;
-<<<<<<< HEAD
 exports.heading = 'Lorem Ipsum';
-=======
 
 exports.deviceRotationHtml = `<!-- wp:paragraph -->
 <p>The finer continuum interprets the polynomial rabbit. When can the geology cheat? An astronomer runs. Should a communist consent?</p>
@@ -38,5 +27,4 @@
 
 <!-- wp:paragraph -->
 <p>The finer continuum interprets the polynomial rabbit. When can the geology cheat? An astronomer runs. Should a communist consent?</p>
-<!-- /wp:paragraph -->`;
->>>>>>> 1ee74d80
+<!-- /wp:paragraph -->`;