--- conflicted
+++ resolved
@@ -124,13 +124,13 @@
     }
 
     @ReactMethod
-<<<<<<< HEAD
+    public void requestImageUploadCancel(final int mediaId) {
+        mGutenbergBridgeJS2Parent.requestImageUploadCancel(mediaId);
+    }
+
+    @ReactMethod
     public void nativeLoggingHook(String message, int logLevel) {
         mGutenbergBridgeJS2Parent.nativeLoggingHook(message, GutenbergBridgeJS2Parent.LogLevel.valueOf(logLevel));
-=======
-    public void requestImageUploadCancel(final int mediaId) {
-        mGutenbergBridgeJS2Parent.requestImageUploadCancel(mediaId);
->>>>>>> d9b47f82
     }
 
     private MediaSelectedCallback getNewMediaSelectedCallback(final Callback jsCallback) {
