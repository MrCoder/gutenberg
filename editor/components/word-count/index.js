--- conflicted
+++ resolved
@@ -1,19 +1,10 @@
 /**
  * WordPress dependencies
  */
-<<<<<<< HEAD
-import { serialize } from '@wordpress/blocks';
-import { WordCounter } from '@wordpress/utils';
-=======
->>>>>>> 667322aa
 import { withSelect } from '@wordpress/data';
 import { count as wordCount } from '@wordpress/wordcount';
 
 function WordCount( { content } ) {
-<<<<<<< HEAD
-	const wordCount = WordCounter.prototype.count( content );
-=======
->>>>>>> 667322aa
 	return (
 		<span className="word-count">{ wordCount( content, 'words' ) }</span>
 	);
