--- conflicted
+++ resolved
@@ -4,72 +4,6 @@
 
 This list is manually curated to include valuable contributions by volunteers that do not include code, such as user testing, providing feedback, or mockups. Please edit this list to include new contributors as they come in. There is no particular order to this list. If you or someone else were omitted from this list, we assure you that was not intentional. Please let us know and we'll add you.
 
-<<<<<<< HEAD
-- @youknowriad
-- @aduth
-- @jasmussen
-- @iseulde
-- @mtias
-- @nylen
-- @EphoxJames
-- @mkaz
-- @notnownikki
-- @BE-Webdesign
-- @njpanderson
-- @mimo84
-- @intronic
-- @westonruter
-- @mcsf
-- @dmsnell
-- @afercia
-- @paulwilde
-- @mitogh
-- @codebykat
-- @ahmadawais (@mrahmadawais on WP.org)
-- @kopepasah
-- @circlecube
-- @adamsilverstein
-- @timmyc
-- @ephox-mogran
-- @nb
-- @JDGrimes
-- @Soean
-- @mapk
-- @sirjonathan
-- @j-falk
-- @ryelle
-- @ntwb
-- @lamosty
-- @willybahuaud
-- @maurobringolf
-- @aaronjorbin
-- @spocke
-- @androb
-- @annaephox
-- @Afraithe
-- @georgeh
-- @m
-- @melchoyce
-- @pento
-- @karmatosed
-- @nitrajka
-- @sirreal
-- @inhil
-- @georgeolaru
-- @martinlugton
-- @joyously
-- @rileybrook
-- @azaozz
-- @folletto
-- @ianstewart
-- @johnpixle
-- @mrwweb
-- @diegoliv
-- @lukecav
-- @shaunandrews
-- @hugobaeta
-- @mizejewski
-=======
 | GitHub Username | WordPress.org Username|
 | --------------- | --------------------- |
 | @youknowriad | |
@@ -92,7 +26,7 @@
 | @paulwilde | |
 | @mitogh | |
 | @codebykat | |
-| @ahmadawais | |
+| @ahmadawais | @mrahmadawais |
 | @kopepasah | |
 | @circlecube | |
 | @adamsilverstein | |
@@ -135,5 +69,4 @@
 | @lukecav | |
 | @shaunandrews | |
 | @hugobaeta | |
-| @mizejewski | |
->>>>>>> 7cc4b8c4
+| @mizejewski | |