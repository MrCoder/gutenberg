/**
 * @format
 * @flow
 */

export default {
	BLOCK: {
		UPDATE_ATTRIBUTES: 'UPDATE_BLOCK_ATTRIBUTES',
		FOCUS: 'BLOCK_FOCUS_ACTION',
		MOVE_UP: 'BLOCK_MOVE_UP_ACTION',
		MOVE_DOWN: 'BLOCK_MOVE_DOWN_ACTION',
		DELETE: 'BLOCK_DELETE_ACTION',
		CREATE: 'BLOCK_CREATE_ACTION',
		PARSE: 'BLOCK_PARSE_ACTION',
<<<<<<< HEAD
		SERIALIZE_ALL: 'SERIALIZE_ALL_BLOCKS_ACTION',
=======
		MERGE: 'BLOCKS_MERGE_ACTION',
>>>>>>> ca9b4429
	},
};<|MERGE_RESOLUTION|>--- conflicted
+++ resolved
@@ -12,10 +12,7 @@
 		DELETE: 'BLOCK_DELETE_ACTION',
 		CREATE: 'BLOCK_CREATE_ACTION',
 		PARSE: 'BLOCK_PARSE_ACTION',
-<<<<<<< HEAD
 		SERIALIZE_ALL: 'SERIALIZE_ALL_BLOCKS_ACTION',
-=======
 		MERGE: 'BLOCKS_MERGE_ACTION',
->>>>>>> ca9b4429
 	},
 };