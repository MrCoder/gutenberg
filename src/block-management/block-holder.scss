/** @format */

@import 'block-styles.scss';

.blockHolder {
	flex: 1 1 auto;
}

.blockContainer {
	background-color: white;
	padding-left: 16;
	padding-right: 16;
	padding-top: 12;
	padding-bottom: 12;
}

.blockContainerFocused {
	background-color: white;
	padding-left: 16;
	padding-right: 16;
	padding-top: 12;
	padding-bottom: 0; // will be flushed into inline toolbar height
}

.blockTitle {
	background-color: grey;
	padding-left: 8;
	padding-top: 4;
	padding-bottom: 4;
}

<<<<<<< HEAD
.unsupportedBlock {
	background-color: #e9eff3; // grey lighten 30 
	height: 122px;
	align-items: center;
	justify-content: center;
}

.unsupportedBlockImagePlaceholder {
	width: 20;
	height: 20;
	margin-bottom: 6px;
}

.unsupportedBlockMessage {
	color: #4f748e; // grey darken 20
	font-size: 14px;
	font-family: $default-regular-font;
}

=======
>>>>>>> 47a9ebcb
.aztec_container {
	flex: 1;
}<|MERGE_RESOLUTION|>--- conflicted
+++ resolved
@@ -29,28 +29,6 @@
 	padding-bottom: 4;
 }
 
-<<<<<<< HEAD
-.unsupportedBlock {
-	background-color: #e9eff3; // grey lighten 30 
-	height: 122px;
-	align-items: center;
-	justify-content: center;
-}
-
-.unsupportedBlockImagePlaceholder {
-	width: 20;
-	height: 20;
-	margin-bottom: 6px;
-}
-
-.unsupportedBlockMessage {
-	color: #4f748e; // grey darken 20
-	font-size: 14px;
-	font-family: $default-regular-font;
-}
-
-=======
->>>>>>> 47a9ebcb
 .aztec_container {
 	flex: 1;
 }