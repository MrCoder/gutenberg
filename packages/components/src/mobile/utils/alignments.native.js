--- conflicted
+++ resolved
@@ -3,18 +3,8 @@
 		wide: 'wide',
 		full: 'full',
 	},
-<<<<<<< HEAD
-	supportedBlocks: [
-		'core/columns',
-		'core/cover',
-		'core/group',
-		'core/image',
-	],
 	innerContainers: [ 'core/group', 'core/columns', 'core/column' ],
-	excludeBlocks: [],
-=======
-	excludeBlocks: [ 'core/columns', 'core/heading' ],
->>>>>>> 270f6eb0
+	excludeBlocks: [ 'core/heading' ],
 };
 
 export const ALIGNMENT_BREAKPOINTS = {
