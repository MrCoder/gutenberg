--- conflicted
+++ resolved
@@ -29,11 +29,7 @@
 				cancelButtonIndex: 0,
 				destructiveButtonIndex,
 				disabledButtonIndices,
-<<<<<<< HEAD
-				anchor: anchor && anchor(),
-=======
 				anchor: getAnchor && getAnchor(),
->>>>>>> 3aeb89e6
 			},
 			( buttonIndex ) => {
 				if ( buttonIndex === 0 ) {
