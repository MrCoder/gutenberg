/**
 * External dependencies
 */
import { sortBy, forEach, without } from 'lodash';

/**
 * WordPress dependencies
 */
import {
	Component,
	createContext,
	useContext,
	useState,
	useEffect,
} from '@wordpress/element';
<<<<<<< HEAD
=======

/**
 * Internal dependencies
 */
import SlotFillBubblesVirtuallyProvider from './bubbles-virtually/slot-fill-provider';
>>>>>>> 251bab45

const SlotFillContext = createContext( {
	registerSlot: () => {},
	unregisterSlot: () => {},
	registerFill: () => {},
	unregisterFill: () => {},
	getSlot: () => {},
	getFills: () => {},
	subscribe: () => {},
} );
const { Provider, Consumer } = SlotFillContext;

class SlotFillProvider extends Component {
	constructor() {
		super( ...arguments );

		this.registerSlot = this.registerSlot.bind( this );
		this.registerFill = this.registerFill.bind( this );
		this.unregisterSlot = this.unregisterSlot.bind( this );
		this.unregisterFill = this.unregisterFill.bind( this );
		this.getSlot = this.getSlot.bind( this );
		this.getFills = this.getFills.bind( this );
		this.hasFills = this.hasFills.bind( this );
		this.subscribe = this.subscribe.bind( this );

		this.slots = {};
		this.fills = {};
		this.listeners = [];
		this.contextValue = {
			registerSlot: this.registerSlot,
			unregisterSlot: this.unregisterSlot,
			registerFill: this.registerFill,
			unregisterFill: this.unregisterFill,
			getSlot: this.getSlot,
			getFills: this.getFills,
			hasFills: this.hasFills,
			subscribe: this.subscribe,
		};
	}

	registerSlot( name, slot ) {
		const previousSlot = this.slots[ name ];
		this.slots[ name ] = slot;
		this.triggerListeners();

		// Sometimes the fills are registered after the initial render of slot
		// But before the registerSlot call, we need to rerender the slot
		this.forceUpdateSlot( name );

		// If a new instance of a slot is being mounted while another with the
		// same name exists, force its update _after_ the new slot has been
		// assigned into the instance, such that its own rendering of children
		// will be empty (the new Slot will subsume all fills for this name).
		if ( previousSlot ) {
			previousSlot.forceUpdate();
		}
	}

	registerFill( name, instance ) {
		this.fills[ name ] = [ ...( this.fills[ name ] || [] ), instance ];
		this.forceUpdateSlot( name );
	}

	unregisterSlot( name, instance ) {
		// If a previous instance of a Slot by this name unmounts, do nothing,
		// as the slot and its fills should only be removed for the current
		// known instance.
		if ( this.slots[ name ] !== instance ) {
			return;
		}

		delete this.slots[ name ];
		this.triggerListeners();
	}

	unregisterFill( name, instance ) {
		this.fills[ name ] = without( this.fills[ name ], instance );
		this.resetFillOccurrence( name );
		this.forceUpdateSlot( name );
	}

	getSlot( name ) {
		return this.slots[ name ];
	}

	getFills( name, slotInstance ) {
		// Fills should only be returned for the current instance of the slot
		// in which they occupy.
		if ( this.slots[ name ] !== slotInstance ) {
			return [];
		}
		return sortBy( this.fills[ name ], 'occurrence' );
	}

	hasFills( name ) {
		return this.fills[ name ] && !! this.fills[ name ].length;
	}

	resetFillOccurrence( name ) {
		forEach( this.fills[ name ], ( instance ) => {
			instance.occurrence = undefined;
		} );
	}

	forceUpdateSlot( name ) {
		const slot = this.getSlot( name );

		if ( slot ) {
			slot.forceUpdate();
		}
	}

	triggerListeners() {
		this.listeners.forEach( ( listener ) => listener() );
	}

	subscribe( listener ) {
		this.listeners.push( listener );

		return () => {
			this.listeners = without( this.listeners, listener );
		};
	}

	render() {
		return (
			<Provider value={ this.contextValue }>
				<SlotFillBubblesVirtuallyProvider>
					{ this.props.children }
				</SlotFillBubblesVirtuallyProvider>
			</Provider>
		);
	}
}

/**
 * React hook returning the active slot given a name.
 *
 * @param {string} name Slot name.
 * @return {Object} Slot object.
 */
export const useSlot = ( name ) => {
	const { getSlot, subscribe } = useContext( SlotFillContext );
	const [ slot, setSlot ] = useState( getSlot( name ) );

	useEffect( () => {
		setSlot( getSlot( name ) );
		const unsubscribe = subscribe( () => {
			setSlot( getSlot( name ) );
		} );

		return unsubscribe;
	}, [ name ] );

	return slot;
};

export default SlotFillProvider;
export { Consumer };<|MERGE_RESOLUTION|>--- conflicted
+++ resolved
@@ -13,14 +13,11 @@
 	useState,
 	useEffect,
 } from '@wordpress/element';
-<<<<<<< HEAD
-=======
 
 /**
  * Internal dependencies
  */
 import SlotFillBubblesVirtuallyProvider from './bubbles-virtually/slot-fill-provider';
->>>>>>> 251bab45
 
 const SlotFillContext = createContext( {
 	registerSlot: () => {},
