/**
 * External dependencies
 */
import classNames from 'classnames';

/**
 * WordPress dependencies
 */
import {
	InspectorControls,
	URLPopover,
	URLInput,
} from '@wordpress/block-editor';
import { Fragment, useState } from '@wordpress/element';
import {
	Button,
	PanelBody,
	PanelRow,
	TextControl,
} from '@wordpress/components';
import { __, sprintf } from '@wordpress/i18n';
import { keyboardReturn } from '@wordpress/icons';

/**
 * Internal dependencies
 */
import { getIconBySite, getNameBySite } from './social-list';

const SocialLinkEdit = ( { attributes, setAttributes, isSelected } ) => {
	const { url, service, label } = attributes;
	const [ showURLPopover, setPopover ] = useState( false );
	const classes = classNames( 'wp-social-link', 'wp-social-link-' + service, {
		'wp-social-link__is-incomplete': ! url,
	} );

	// Import icon.
	const IconComponent = getIconBySite( service );
	const socialLinkName = getNameBySite( service );

	return (
		<Fragment>
			<InspectorControls>
				<PanelBody
					title={ sprintf( __( '%s label' ), socialLinkName ) }
					initialOpen={ false }
				>
					<PanelRow>
						<TextControl
<<<<<<< HEAD
							label={ __( 'Link Label' ) }
=======
							label={ __( 'Link label' ) }
>>>>>>> 251bab45
							help={ __(
								'Briefly describe the link to help screen reader users.'
							) }
							value={ label }
							onChange={ ( value ) =>
								setAttributes( { label: value } )
							}
						/>
					</PanelRow>
				</PanelBody>
			</InspectorControls>
			<Button className={ classes } onClick={ () => setPopover( true ) }>
				<IconComponent />
				{ isSelected && showURLPopover && (
					<URLPopover onClose={ () => setPopover( false ) }>
						<form
							className="block-editor-url-popover__link-editor"
							onSubmit={ ( event ) => {
								event.preventDefault();
								setPopover( false );
							} }
						>
							<div className="block-editor-url-input">
								<URLInput
									value={ url }
									onChange={ ( nextURL ) =>
										setAttributes( { url: nextURL } )
									}
<<<<<<< HEAD
									placeholder={ __( 'Enter Address' ) }
=======
									placeholder={ __( 'Enter address' ) }
>>>>>>> 251bab45
									disableSuggestions={ true }
								/>
							</div>
							<Button
								icon={ keyboardReturn }
								label={ __( 'Apply' ) }
								type="submit"
							/>
						</form>
					</URLPopover>
				) }
			</Button>
		</Fragment>
	);
};

export default SocialLinkEdit;<|MERGE_RESOLUTION|>--- conflicted
+++ resolved
@@ -46,11 +46,7 @@
 				>
 					<PanelRow>
 						<TextControl
-<<<<<<< HEAD
-							label={ __( 'Link Label' ) }
-=======
 							label={ __( 'Link label' ) }
->>>>>>> 251bab45
 							help={ __(
 								'Briefly describe the link to help screen reader users.'
 							) }
@@ -79,11 +75,7 @@
 									onChange={ ( nextURL ) =>
 										setAttributes( { url: nextURL } )
 									}
-<<<<<<< HEAD
-									placeholder={ __( 'Enter Address' ) }
-=======
 									placeholder={ __( 'Enter address' ) }
->>>>>>> 251bab45
 									disableSuggestions={ true }
 								/>
 							</div>
