--- conflicted
+++ resolved
@@ -141,27 +141,17 @@
 		separator,
 		list,
 		quote,
-<<<<<<< HEAD
-		// eslint-disable-next-line no-undef
-		!! __DEV__ ? mediaText : null,
-		// eslint-disable-next-line no-undef
-		!! __DEV__ ? group : null,
-=======
 		mediaText,
 		preformatted,
 		gallery,
 		// eslint-disable-next-line no-undef
 		!! __DEV__ ? group : null,
 		spacer,
->>>>>>> ee3e0b28
 	].forEach( registerBlock );
 
 	setDefaultBlockName( paragraph.name );
 	setUnregisteredTypeHandlerName( missing.name );
-<<<<<<< HEAD
-=======
 	if ( group ) {
 		setGroupingBlockName( group.name );
 	}
->>>>>>> ee3e0b28
 };