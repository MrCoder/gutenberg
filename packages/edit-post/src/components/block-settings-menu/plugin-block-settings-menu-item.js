--- conflicted
+++ resolved
@@ -11,14 +11,6 @@
 import { compose } from '@wordpress/compose';
 import { plugins } from '@wordpress/icons';
 
-<<<<<<< HEAD
-/**
- * Internal dependencies
- */
-import PluginBlockSettingsMenuGroup from './plugin-block-settings-menu-group';
-
-=======
->>>>>>> 251bab45
 const isEverySelectedBlockAllowed = ( selected, allowed ) =>
 	difference( selected, allowed ).length === 0;
 
@@ -98,11 +90,7 @@
 	small,
 	role,
 } ) => (
-<<<<<<< HEAD
-	<PluginBlockSettingsMenuGroup>
-=======
 	<BlockSettingsMenuControls>
->>>>>>> 251bab45
 		{ ( { selectedBlocks, onClose } ) => {
 			if ( ! shouldRenderItem( selectedBlocks, allowedBlocks ) ) {
 				return null;
@@ -110,11 +98,7 @@
 			return (
 				<MenuItem
 					onClick={ compose( onClick, onClose ) }
-<<<<<<< HEAD
-					icon={ icon || 'admin-plugins' }
-=======
 					icon={ icon || plugins }
->>>>>>> 251bab45
 					label={ small ? label : undefined }
 					role={ role }
 				>
