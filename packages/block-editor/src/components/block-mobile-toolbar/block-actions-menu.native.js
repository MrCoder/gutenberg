/**
 * External dependencies
 */
import { Platform, findNodeHandle } from 'react-native';
import { partial, first, castArray, last, compact } from 'lodash';
/**
 * WordPress dependencies
 */
import { ToolbarButton, Picker } from '@wordpress/components';
import {
	getBlockType,
	getDefaultBlockName,
	serialize,
	rawHandler,
	createBlock,
	isUnmodifiedDefaultBlock,
} from '@wordpress/blocks';
import { __, sprintf } from '@wordpress/i18n';
import { withDispatch, withSelect } from '@wordpress/data';
import { withInstanceId, compose } from '@wordpress/compose';
import { moreHorizontalMobile } from '@wordpress/icons';
import { useRef } from '@wordpress/element';
/**
 * Internal dependencies
 */
import { getMoversSetup } from '../block-mover/mover-description';

const BlockActionsMenu = ( {
	onDelete,
	isStackedHorizontally,
	wrapBlockSettings,
	wrapBlockMover,
	openGeneralSidebar,
	onMoveDown,
	onMoveUp,
	isFirst,
	isLast,
	blockTitle,
	isEmptyDefaultBlock,
	anchorNodeRef,
	getBlocksByClientId,
	selectedBlockClientId,
	updateClipboard,
	createInfoNotice,
	duplicateBlock,
	removeBlocks,
	pasteBlock,
	isPasteEnabled,
} ) => {
	const pickerRef = useRef();
	const moversOptions = { keys: [ 'icon', 'actionTitle' ] };

	const {
		actionTitle: {
			backward: backwardButtonTitle,
			forward: forwardButtonTitle,
		},
	} = getMoversSetup( isStackedHorizontally, moversOptions );

	const deleteOption = {
		id: 'deleteOption',
		label: __( 'Remove block' ),
		value: 'deleteOption',
		separated: true,
		disabled: isEmptyDefaultBlock,
	};

	const settingsOption = {
		id: 'settingsOption',
		label: __( 'Block settings' ),
		value: 'settingsOption',
	};

	const backwardButtonOption = {
		id: 'backwardButtonOption',
		label: backwardButtonTitle,
		value: 'backwardButtonOption',
		disabled: isFirst,
	};

	const forwardButtonOption = {
		id: 'forwardButtonOption',
		label: forwardButtonTitle,
		value: 'forwardButtonOption',
		disabled: isLast,
	};

	const copyButtonOption = {
		id: 'copyButtonOption',
		label: __( 'Copy block' ),
		value: 'copyButtonOption',
	};

	const cutButtonOption = {
		id: 'cutButtonOption',
		label: __( 'Cut block' ),
		value: 'cutButtonOption',
	};

	const pasteButtonOption = {
		id: 'pasteButtonOption',
		label: __( 'Paste block after' ),
		value: 'pasteButtonOption',
	};

	const duplicateButtonOption = {
		id: 'duplicateButtonOption',
		label: __( 'Duplicate block' ),
		value: 'duplicateButtonOption',
	};

	const options = compact( [
		wrapBlockMover && backwardButtonOption,
		wrapBlockMover && forwardButtonOption,
		wrapBlockSettings && settingsOption,
		copyButtonOption,
		cutButtonOption,
		isPasteEnabled && pasteButtonOption,
		duplicateButtonOption,
		deleteOption,
	] );

	function onPickerSelect( value ) {
		switch ( value ) {
			case deleteOption.value:
				onDelete();
				createInfoNotice(
					// translators: displayed right after the block is removed.
					__( 'Block removed' )
				);
				break;
			case settingsOption.value:
				openGeneralSidebar();
				break;
			case forwardButtonOption.value:
				onMoveDown();
				break;
			case backwardButtonOption.value:
				onMoveUp();
				break;
			case copyButtonOption.value:
				const copyBlock = getBlocksByClientId( selectedBlockClientId );
				updateClipboard( serialize( copyBlock ) );
				createInfoNotice(
					// translators: displayed right after the block is copied.
					__( 'Block copied' )
				);
				break;
			case cutButtonOption.value:
				const cutBlock = getBlocksByClientId( selectedBlockClientId );
				updateClipboard( serialize( cutBlock ) );
				removeBlocks( selectedBlockClientId );
				createInfoNotice(
					// translators: displayed right after the block is cut.
					__( 'Block cut' )
				);
				break;
			case pasteButtonOption.value:
				pasteBlock();
				createInfoNotice(
					// translators: displayed right after the block is pasted.
					__( 'Block pasted' )
				);
				break;
			case duplicateButtonOption.value:
				duplicateBlock();
				createInfoNotice(
					// translators: displayed right after the block is duplicated.
					__( 'Block duplicated' )
				);
				break;
		}
	}

	function onPickerPresent() {
		if ( pickerRef.current ) {
			pickerRef.current.presentPicker();
		}
	}

	const disabledButtonIndices = options
		.map( ( option, index ) => option.disabled && index + 1 )
		.filter( Boolean );

	const accessibilityHint =
		Platform.OS === 'ios'
			? __( 'Double tap to open Action Sheet with available options' )
			: __( 'Double tap to open Bottom Sheet with available options' );

	const getAnchor = () =>
		anchorNodeRef ? findNodeHandle( anchorNodeRef ) : undefined;

	return (
		<>
			<ToolbarButton
				title={ __( 'Open Block Actions Menu' ) }
				onClick={ onPickerPresent }
				icon={ moreHorizontalMobile }
				extraProps={ {
					hint: accessibilityHint,
				} }
			/>
			<Picker
				ref={ pickerRef }
				options={ options }
				onChange={ onPickerSelect }
				destructiveButtonIndex={ options.length }
				disabledButtonIndices={ disabledButtonIndices }
				hideCancelButton={ Platform.OS !== 'ios' }
				leftAlign={ true }
<<<<<<< HEAD
				anchor={ getAnchor }
=======
				getAnchor={ getAnchor }
>>>>>>> 3aeb89e6
				// translators: %s: block title e.g: "Paragraph".
				title={ sprintf( __( '%s block options' ), blockTitle ) }
			/>
		</>
	);
};

export default compose(
	withSelect( ( select, { clientIds } ) => {
		const {
			getBlockIndex,
			getBlockRootClientId,
			getBlockOrder,
			getBlockName,
			getBlock,
			getBlocksByClientId,
			getSelectedBlockClientIds,
			canInsertBlockType,
		} = select( 'core/block-editor' );
		const { getClipboard } = select( 'core/editor' );
		const normalizedClientIds = castArray( clientIds );
		const block = getBlock( normalizedClientIds );
		const blockName = getBlockName( normalizedClientIds );
		const blockType = getBlockType( blockName );
		const blockTitle = blockType.title;
		const firstClientId = first( normalizedClientIds );
		const rootClientId = getBlockRootClientId( firstClientId );
		const blockOrder = getBlockOrder( rootClientId );

		const firstIndex = getBlockIndex( firstClientId, rootClientId );
		const lastIndex = getBlockIndex(
			last( normalizedClientIds ),
			rootClientId
		);

		const isDefaultBlock = blockName === getDefaultBlockName();
		const isEmptyContent = block.attributes.content === '';
		const isExactlyOneBlock = blockOrder.length === 1;
		const isEmptyDefaultBlock =
			isExactlyOneBlock && isDefaultBlock && isEmptyContent;

		const clipboard = getClipboard();
		const clipboardBlock =
			clipboard && rawHandler( { HTML: clipboard } )[ 0 ];
		const isPasteEnabled =
			clipboardBlock &&
			canInsertBlockType( clipboardBlock.name, rootClientId );

		return {
			isFirst: firstIndex === 0,
			isLast: lastIndex === blockOrder.length - 1,
			rootClientId,
			blockTitle,
			isEmptyDefaultBlock,
			getBlocksByClientId,
			selectedBlockClientId: getSelectedBlockClientIds(),
			currentIndex: firstIndex,
			isPasteEnabled,
			clipboardBlock,
		};
	} ),
	withDispatch(
		(
			dispatch,
			{ clientIds, rootClientId, currentIndex, clipboardBlock },
			{ select }
		) => {
			const {
				moveBlocksDown,
				moveBlocksUp,
				duplicateBlocks,
				removeBlocks,
				insertBlock,
				replaceBlocks,
			} = dispatch( 'core/block-editor' );
			const { openGeneralSidebar } = dispatch( 'core/edit-post' );
			const { updateClipboard, createInfoNotice } = dispatch(
				'core/editor'
			);
			const { getBlockSelectionEnd, getBlock } = select(
				'core/block-editor'
			);

			return {
				onMoveDown: partial( moveBlocksDown, clientIds, rootClientId ),
				onMoveUp: partial( moveBlocksUp, clientIds, rootClientId ),
				openGeneralSidebar: () =>
					openGeneralSidebar( 'edit-post/block' ),
				updateClipboard,
				createInfoNotice,
				duplicateBlock() {
					return duplicateBlocks( clientIds );
				},
				removeBlocks,
				pasteBlock: () => {
					const canReplaceBlock = isUnmodifiedDefaultBlock(
						getBlock( getBlockSelectionEnd() )
					);

					if ( ! canReplaceBlock ) {
						const insertedBlock = createBlock(
							clipboardBlock.name,
							clipboardBlock.attributes,
							clipboardBlock.innerBlocks
						);

						insertBlock(
							insertedBlock,
							currentIndex + 1,
							rootClientId
						);
					} else {
						replaceBlocks( clientIds, clipboardBlock );
					}
				},
			};
		}
	),
	withInstanceId
)( BlockActionsMenu );<|MERGE_RESOLUTION|>--- conflicted
+++ resolved
@@ -208,11 +208,7 @@
 				disabledButtonIndices={ disabledButtonIndices }
 				hideCancelButton={ Platform.OS !== 'ios' }
 				leftAlign={ true }
-<<<<<<< HEAD
-				anchor={ getAnchor }
-=======
 				getAnchor={ getAnchor }
->>>>>>> 3aeb89e6
 				// translators: %s: block title e.g: "Paragraph".
 				title={ sprintf( __( '%s block options' ), blockTitle ) }
 			/>
