--- conflicted
+++ resolved
@@ -50,11 +50,8 @@
 		marginHorizontal,
 		horizontalAlignment,
 		filterInnerBlocks,
-<<<<<<< HEAD
 		blockWidth,
-=======
 		__experimentalLayout: layout = defaultLayout,
->>>>>>> 270f6eb0
 	} = props;
 
 	const block = useSelect(
