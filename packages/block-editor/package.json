{
	"name": "@wordpress/block-editor",
	"version": "5.1.4",
	"description": "Generic block editor.",
	"author": "The WordPress Contributors",
	"license": "GPL-2.0-or-later",
	"keywords": [
		"wordpress",
		"gutenberg",
		"editor",
		"blocks"
	],
	"homepage": "https://github.com/WordPress/gutenberg/tree/master/packages/block-editor/README.md",
	"repository": {
		"type": "git",
		"url": "https://github.com/WordPress/gutenberg.git",
		"directory": "packages/block-editor"
	},
	"bugs": {
		"url": "https://github.com/WordPress/gutenberg/issues"
	},
	"main": "build/index.js",
	"module": "build-module/index.js",
	"react-native": "src/index",
	"sideEffects": [
		"build-style/**",
		"src/**/*.scss",
		"{src,build,build-module}/{index.js,store/index.js,hooks/**}"
	],
	"dependencies": {
		"@babel/runtime": "^7.11.2",
		"@wordpress/a11y": "file:../a11y",
		"@wordpress/blob": "file:../blob",
		"@wordpress/blocks": "file:../blocks",
		"@wordpress/components": "file:../components",
		"@wordpress/compose": "file:../compose",
		"@wordpress/data": "file:../data",
		"@wordpress/deprecated": "file:../deprecated",
		"@wordpress/dom": "file:../dom",
		"@wordpress/element": "file:../element",
		"@wordpress/hooks": "file:../hooks",
		"@wordpress/html-entities": "file:../html-entities",
		"@wordpress/i18n": "file:../i18n",
		"@wordpress/icons": "file:../icons",
		"@wordpress/is-shallow-equal": "file:../is-shallow-equal",
		"@wordpress/keyboard-shortcuts": "file:../keyboard-shortcuts",
		"@wordpress/keycodes": "file:../keycodes",
		"@wordpress/notices": "file:../notices",
		"@wordpress/rich-text": "file:../rich-text",
		"@wordpress/shortcode": "file:../shortcode",
		"@wordpress/token-list": "file:../token-list",
		"@wordpress/url": "file:../url",
		"@wordpress/wordcount": "file:../wordcount",
		"classnames": "^2.2.5",
		"css-mediaquery": "^0.1.2",
		"diff": "^4.0.2",
		"dom-scroll-into-view": "^1.2.1",
		"inherits": "^2.0.3",
		"lodash": "^4.17.19",
		"memize": "^1.1.0",
		"react-autosize-textarea": "^7.1.0",
		"react-spring": "^8.0.19",
<<<<<<< HEAD
		"react-transition-group": "^2.9.0",
		"reakit": "1.3.0",
=======
		"reakit": "1.1.0",
>>>>>>> d7e7561b
		"redux-multi": "^0.1.12",
		"refx": "^3.0.0",
		"rememo": "^3.0.0",
		"tinycolor2": "^1.4.1",
		"traverse": "^0.6.6"
	},
	"publishConfig": {
		"access": "public"
	}
}<|MERGE_RESOLUTION|>--- conflicted
+++ resolved
@@ -60,12 +60,8 @@
 		"memize": "^1.1.0",
 		"react-autosize-textarea": "^7.1.0",
 		"react-spring": "^8.0.19",
-<<<<<<< HEAD
 		"react-transition-group": "^2.9.0",
 		"reakit": "1.3.0",
-=======
-		"reakit": "1.1.0",
->>>>>>> d7e7561b
 		"redux-multi": "^0.1.12",
 		"refx": "^3.0.0",
 		"rememo": "^3.0.0",
